--- conflicted
+++ resolved
@@ -56,10 +56,7 @@
         group=None,
         group_default=True,
         software_entity_id=None,
-<<<<<<< HEAD
         description=None,
-=======
->>>>>>> 80b25799
     ):
         """
         Register a launch command with the current engine.
