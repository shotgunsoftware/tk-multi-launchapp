# Copyright (c) 2016 Shotgun Software Inc.
#
# CONFIDENTIAL AND PROPRIETARY
#
# This work is provided "AS IS" and subject to the Shotgun Pipeline Toolkit
# Source Code License included in this distribution package. See LICENSE.
# By accessing, using, copying or modifying this work you indicate your
# agreement to the Shotgun Pipeline Toolkit Source Code License. All rights
# not expressly granted therein are reserved by Shotgun Software Inc.
import pprint

import sgtk

from .base_launcher import BaseLauncher

class SoftwareEntityLauncher(BaseLauncher):
    """
    Launches a DCC application based on site Software entity entries.
    """
    def register_launch_commands(self):
        """
        Determine what launch command(s) to register with the current TK engine.
        Multiple commands may be registered based on the number of retrieved
        Software entities and their corresponding 'versions' field.
        """
        # Retrieve the Software entities from SG and record how many were found.
        sw_entities = self._get_sg_software_entities()
        self._tk_app.log_debug("Found (%d) Software entities." % len(sw_entities))
        if not sw_entities:
            # No commands to register if no entities were found.
            return

        # Resolve the app path and args field names for the current platform
        app_path_field = "sg_%s_path" % self._platform_name
        app_args_field = "sg_%s_args" % self._platform_name

        # Collect a list of dictionaries that contain the information required
        # to register a command with the current engine to launch a DCC.
        register_cmd_data = []
        for sw_entity in sw_entities:
            self._tk_app.log_debug("Software Entity:\n%s" % pprint.pformat(sw_entity, indent=4))

            # Parse the Software versions field to determine the specific list
            # of versions to load. Assume the list of versions is stored as
            # a comma-separated string in Shotgun.
            app_versions = sw_entity["sg_versions"] or ""
            ver_strings = [v.strip() for v in app_versions.split(",") if v.strip()]
            app_versions = ver_strings

            # Download the thumbnail to use as the app's icon.
<<<<<<< HEAD
            app_icon = sw_entity["image"]
            if app_icon:
                sg_icon = shotgun_data.ShotgunDataRetriever.download_thumbnail_source(
                    sw_entity["type"], sw_entity["id"], self._tk_app
                )

                try:
                    # Download the thumbnail source file from Shotgun, which preserves
                    # transparency and alpha values.
                    sg_icon = shotgun_data.ShotgunDataRetriever.download_thumbnail_source(
                        sw_entity["type"], sw_entity["id"], self._tk_app
                    )

                except (TankError, AttributeError):
                    # An old version of tk-framework-shotgunutils or tk-core is
                    # likely in use. Try ShotgunDataRetriever.download_thumbnail() instead.
                    self._tk_app.log_warning(
                        "ShotgunDataRetriever is unable to download thumbnail source file. "
                        "Attempting to download thumbnail instead. This issue may be "
                        "resolved by updating local installations of tk-framework-shotgunutils "
                        "and tk-core."
                    )
                    sg_icon = shotgun_data.ShotgunDataRetriever.download_thumbnail(
                        sw_entity["image"], self._tk_app
                    )

                app_icon = sg_icon
                self._tk_app.log_debug("App icon from ShotgunDataRetriever : %s" % app_icon)
=======
            app_icon_url = sw_entity["image"]
            # thumb will be none if it cannot be resolved for whatever reason
            local_thumb_path = None
            # now attempt to resolve a thumbnail path
            if app_icon_url:
                if self._tk_app.engine.has_ui:
                    # import sgutils locally as this has dependencies on QT
                    shotgun_data = sgtk.platform.import_framework("tk-framework-shotgunutils", "shotgun_data")
                    # download thumbnail from shotgun
                    self._tk_app.log_debug("Download app icon...")
                    local_thumb_path = shotgun_data.ShotgunDataRetriever.download_thumbnail(
                        app_icon_url,
                        self._tk_app
                    )
                    self._tk_app.log_debug("...download complete: %s" % local_thumb_path)
>>>>>>> d0185eb5

            app_engine = sw_entity["sg_engine"]
            app_path = sw_entity[app_path_field]
            if app_engine:
                # Try to retrieve the path to the specified engine. If nothing is
                # returned, then this engine hasn't been loaded in the current
                # environment, and there's not much more we can do.
                app_engine_path = sgtk.platform.get_engine_path(
                    app_engine, self._tk_app.sgtk, self._tk_app.context
                )
                if not app_engine_path:
                    self._tk_app.log_warning(
                        "Software engine %s is not loaded in the current environment. "
                        "Cannot launch %s" % (app_engine, app_path)
                    )
                    continue

            app_display_name = sw_entity["code"]
            app_args = sw_entity[app_args_field] or ""
            register_cmd_data.extend(
                self._build_register_command_data(
                    app_display_name,
                    local_thumb_path,
                    app_engine,
                    app_path,
                    app_args,
                    app_versions
                )
            )

        registered_cmds = []
        for register_cmd in register_cmd_data:
            if register_cmd in registered_cmds:
                # Don't register the same command data more than once.
                continue
            self._register_launch_command(
                register_cmd["display_name"],
                register_cmd["icon"],
                register_cmd["engine"],
                register_cmd["path"],
                register_cmd["args"],
                register_cmd["version"]
            )
            registered_cmds.append(register_cmd)

    def launch_from_path(self, path, version=None):
        """
        Entry point if you want to launch an app given a particular path.

        :param path: File path DCC should open after launch.
        :param version: (Optional) Specific version of DCC to launch.
        """
        # This functionality is not supported for Software entities.
        self._tk_app.log_error(
            "launch_from_path() is not supported by SoftwareEntityLauncher. "
            "Please register individual application launch commands in your "
            "Project's configuration to use this functionality."
        )

    def launch_from_path_and_context(self, path, context, version=None):
        """
        Entry point if you want to launch an app given a particular path
        and context.

        :param path: File path DCC should open after launch.
        :param context: Specific context to launch DCC with.
        :param version: (Optional) Specific version of DCC to launch.
        """
        # This functionality is not supported for Software entities.
        self._tk_app.log_error(
            "launch_from_path_and_context() is not supported by "
            "SoftwareEntityLauncher. Please register individual application "
            "launch commands in your Project's configuration to use this "
            "functionality."
        )


    def _get_sg_software_entities(self):
        """
        Retrieve a list of Software entities from Shotgun that
        are active for the current project and user.
        """
        # Determine the information to retrieve from Shotgun
        # @todo: The 'sg_software_entity' setting can be removed once the
        #        Software entity becomes native.
        sw_entity = self._tk_app.get_setting("sg_software_entity") or "Software"

        # Use filters to retrieve Software entities that match specified
        # Project, HumanUser, and Group restrictions. The filter specification
        # is broken up to allow for empty Project and or HumanUser values in
        # the current context. The resolved filter can be found in the log
        # files with "debug_logging" toggled on.

        # First, make sure to only include active entries.
        sw_filters = [["sg_status_list", "is", "act"]]

        # Next handle Project restrictions. Always include Software entities
        # that have no Project restrictions.
        project_filters = [["sg_projects", "is", None]]
        current_project = self._tk_app.context.project
        if current_project:
            # If a Project is defined in the current context, retrieve
            # Software entities that have either no Project restrictions OR
            # include the context Project as a restriction.
            project_filters.append(
                ["sg_projects", "in", current_project],
            )
            sw_filters.append({
                "filter_operator": "or",
                "filters": project_filters,
            })
        else:
            # If no context Project is defined, then only retrieve
            # Software entities that do not have any Project restrictions.
            sw_filters.extend(project_filters)

        # Now Group and User restrictions. Always retrieve Software entities
        # that have no Group or User restrictions.
        current_user = self._tk_app.context.user
        user_group_filters = [
            ["sg_user_restrictions", "is", None],
            ["sg_group_restrictions", "is", None],
        ]
        if current_user:
            # If a current User is defined, then retrieve Software
            # entities that either have A) no Group AND no User
            # restrictions OR B) current User is included in Group
            # OR User restrictions.
            sw_filters.append({
                "filter_operator": "or",
                "filters": [
                    {"filter_operator": "and",
                     "filters": user_group_filters},
                    {"filter_operator": "or",
                     "filters": [
                        ["sg_user_restrictions", "in", current_user],
                        ["sg_group_restrictions.Group.users", "in", current_user],
                     ]},
                ]
            })
        else:
            # If no User is defined, then only retrieve Software
            # entities that do not have any Group or User restrictions.
            sw_filters.extend(user_group_filters)

        # The list of fields we need to retrieve in order to launch the app(s)
        # @todo: When the Software entity becomes native, these field names
        #        will need to be updated.
        # Expand Software field names that rely on the current platform
        app_path_field = "sg_%s_path" % self._platform_name
        app_args_field = "sg_%s_args" % self._platform_name
        sw_fields = [
            app_path_field,
            app_args_field,
            "code",
            "image",
            "sg_engine",
            "sg_versions",
        ]

        # Log the resolved filter.
        self._tk_app.log_debug("Searching for %s entities matching filters:\n%s" %
            (sw_entity, pprint.pformat(sw_filters, indent=4))
        )
        sw_entities = self._tk_app.shotgun.find(sw_entity, sw_filters, sw_fields)
        if not sw_entities:
            # No Entities found matching filters, nothing to do.
            self._tk_app.log_info("No Shotgun %s entities found matching filters : %s" %
                (sw_entity, pprint.pformat(sw_filters, indent=4))
            )
        return sw_entities

    def _build_register_command_data(self, display_name, icon, engine, path, args, versions=None):
        """
        Determine the list of command data to register based on the input
        path and versions information.

        :param str display_name: Label for the registered command.
        :param str icon: Path to icon to load for the registered command.
        :param str engine: Name of the Toolkit engine this command will run
        :param str path: Path to the DCC executable to register a launch command for.
        :param str args: Args to pass to the DCC executable when launched.
        :param list versions: (optional) Specific versions (as strings) to
                              register launch commands for.

        :returns: List of dictionaries containing required information to register
                  a command with the current engine.
        """
        # List of command data to return
        commands = []
        if path:
            if versions:
                for version in versions:
                    # Register a command for each version for the path specified.
                    commands.append({
                        "display_name": display_name, "icon": icon,
                        "engine": engine, "path": path, "args": args,
                        "version": version,
                    })
            else:
                # Register a launch command for the specified path
                commands.append({
                    "display_name": display_name, "icon": icon,
                    "engine": engine, "path": path, "args": args,
                    "version": None,
                })
        else:
            try:
                # Instantiate a SoftwareLauncher for the requested engine
                # to see if it can determine a list of executable paths to
                # register launch commands for.
                launcher = sgtk.platform.create_engine_launcher(
                    self._tk_app.sgtk, self._tk_app.context, engine
                )
                if launcher:
                    # Get a list of SoftwareVersions for this engine and use that
                    # data to construct a launch command to register.
                    sw_versions = launcher.scan_software(versions, display_name, icon)
                    for swv in sw_versions:
                        commands.append({
                            "display_name": swv.display_name, "icon": swv.icon,
                            "engine": engine, "path": swv.path, "args": args,
                            "version": swv.version
                        })
                else:
                    self._tk_app.log_error(
                        "Engine %s does not support scanning for software versions." %
                        engine
                    )
            except Exception, e:
                self._tk_app.log_warning(
                    "Cannot determine executable paths for %s: %s" %
                    (engine, e)
                )

        return commands<|MERGE_RESOLUTION|>--- conflicted
+++ resolved
@@ -48,36 +48,6 @@
             app_versions = ver_strings
 
             # Download the thumbnail to use as the app's icon.
-<<<<<<< HEAD
-            app_icon = sw_entity["image"]
-            if app_icon:
-                sg_icon = shotgun_data.ShotgunDataRetriever.download_thumbnail_source(
-                    sw_entity["type"], sw_entity["id"], self._tk_app
-                )
-
-                try:
-                    # Download the thumbnail source file from Shotgun, which preserves
-                    # transparency and alpha values.
-                    sg_icon = shotgun_data.ShotgunDataRetriever.download_thumbnail_source(
-                        sw_entity["type"], sw_entity["id"], self._tk_app
-                    )
-
-                except (TankError, AttributeError):
-                    # An old version of tk-framework-shotgunutils or tk-core is
-                    # likely in use. Try ShotgunDataRetriever.download_thumbnail() instead.
-                    self._tk_app.log_warning(
-                        "ShotgunDataRetriever is unable to download thumbnail source file. "
-                        "Attempting to download thumbnail instead. This issue may be "
-                        "resolved by updating local installations of tk-framework-shotgunutils "
-                        "and tk-core."
-                    )
-                    sg_icon = shotgun_data.ShotgunDataRetriever.download_thumbnail(
-                        sw_entity["image"], self._tk_app
-                    )
-
-                app_icon = sg_icon
-                self._tk_app.log_debug("App icon from ShotgunDataRetriever : %s" % app_icon)
-=======
             app_icon_url = sw_entity["image"]
             # thumb will be none if it cannot be resolved for whatever reason
             local_thumb_path = None
@@ -88,12 +58,26 @@
                     shotgun_data = sgtk.platform.import_framework("tk-framework-shotgunutils", "shotgun_data")
                     # download thumbnail from shotgun
                     self._tk_app.log_debug("Download app icon...")
-                    local_thumb_path = shotgun_data.ShotgunDataRetriever.download_thumbnail(
-                        app_icon_url,
-                        self._tk_app
-                    )
+                    try:
+                        # Download the thumbnail source file from Shotgun, which preserves
+                        # transparency and alpha values.
+                        local_thumb_path = shotgun_data.ShotgunDataRetriever.download_thumbnail_source(
+                            sw_entity["type"], sw_entity["id"], self._tk_app
+                        )
+
+                    except (TankError, AttributeError):
+                        # An old version of tk-framework-shotgunutils or tk-core is
+                        # likely in use. Try ShotgunDataRetriever.download_thumbnail() instead.
+                        self._tk_app.log_warning(
+                            "ShotgunDataRetriever is unable to download thumbnail source file. "
+                            "Attempting to download thumbnail instead. This issue may be "
+                            "resolved by updating local installations of tk-framework-shotgunutils "
+                            "and tk-core."
+                        )
+                        local_thumb_path = shotgun_data.ShotgunDataRetriever.download_thumbnail(
+                            sw_entity["image"], self._tk_app
+                        )
                     self._tk_app.log_debug("...download complete: %s" % local_thumb_path)
->>>>>>> d0185eb5
 
             app_engine = sw_entity["sg_engine"]
             app_path = sw_entity[app_path_field]
