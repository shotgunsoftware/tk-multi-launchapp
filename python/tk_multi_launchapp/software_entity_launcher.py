# Copyright (c) 2016 Shotgun Software Inc.
#
# CONFIDENTIAL AND PROPRIETARY
#
# This work is provided "AS IS" and subject to the Shotgun Pipeline Toolkit
# Source Code License included in this distribution package. See LICENSE.
# By accessing, using, copying or modifying this work you indicate your
# agreement to the Shotgun Pipeline Toolkit Source Code License. All rights
# not expressly granted therein are reserved by Shotgun Software Inc.
import os
import pprint
import traceback

import sgtk

from .base_launcher import BaseLauncher


class SoftwareEntityLauncher(BaseLauncher):
    """
    Launches a DCC application based on site Software entity entries.

    The following logic applies to the software entries in Shotgun:

    - If all three path fields for a software entity are set to None,
      the record is considered an "automatic" record and the launch app
      will automatically scan for suitable entries. When automatic mode
      is used, the software icon and software name defined in Shotgun are
      both ignored. The versions field in shotgun can however be used to
      *limit* the software versions returned by the automatic scan.

      The engine field needs to be set for any automatic entry.

      Please note that in the case of this automatic mode, one Software entity
      in Shotgun may result in multiple app commands being registered.

    - If a path (for any os platform) is set, the manual mode kicks in:

      - The icon will be downloaded from shotgun
      - The name defined in Shotgun will be used
      - The paths defined in Shotgun will be used.
        If the path for the current os is blank, the
        software entity will be skipped.
      - You can specify versions in the versions field
        for each version you specify, one launch entry will
        be generated. If you do this, you should also include
        the {version} token in the name field and the path fields
        and toolkit will automatically substitute it for each
        version number. (if you leave versions blank, one launch
        entry will be created and no substitutions will happen).

    - Groups and group defaults will be applied to both the manual
      and automatic entries. If an entry marked as a group default
      ends up registering more than one launch command, the command
      with the highest version number will be marked as the group
      default.

    """

    def register_launch_commands(self):
        """
        Determine what launch command(s) to register with the current TK engine.
        Multiple commands may be registered based on the number of retrieved
        Software entities and their corresponding 'versions' field.
        """
        # Retrieve the Software entities from SG and record how many were found.
        sw_entities = self._get_sg_software_entities()

        for sw_entity in sw_entities:

            self._tk_app.log_debug("-" * 20)
            self._tk_app.log_debug(
                "Parsing Software entity for launch commands:\n%s" %
                pprint.pformat(sw_entity, indent=4)
            )

            # Parse the Software `versions` field to determine the specific list of versions to
            # load. Assume the list of versions is stored as a comma-separated string in Shotgun.
            dcc_versions_str = sw_entity["version_names"] or ""
            dcc_versions = [v.strip() for v in dcc_versions_str.split(",") if v.strip()]

            # Parse the Software `products` field to determine the specific list
            # of product variations to load. Assume the list of products is
            # stored as a comma-separated string in Shotgun.
            dcc_products_str = sw_entity["products"] or ""
            dcc_products = [p.strip() for p in dcc_products_str.split(",") if p.strip()]

            # get the group settings
            app_group = sw_entity["group_name"]
            is_group_default = sw_entity["group_default"]

            # get associated engine (can be none)
            engine_str = sw_entity["engine"]

            # determine if we are in 'automatic' mode or manual
            if sw_entity.get("windows_path") is None and \
                    sw_entity.get("mac_path") is None and \
                    sw_entity.get("linux_path") is None:

                # all paths are none - we are in automatic mode
                self._tk_app.log_debug("All path fields are None. Automatic mode.")

                # make sure we have an engine defined when running in automatic mode
                # the engine implements the software discovery logic and is therefore required
                if engine_str is None:
                    self._tk_app.log_debug("No engine set. Skipping this software entity.")
                    continue

                # defer to the automatic DCC scan to enumerate and register DCCs
                self._scan_for_software_and_register(
                    engine_str,
                    dcc_versions,
                    dcc_products,
                    app_group,
                    is_group_default
                )

            else:
                # one or more path fields are not none. This means manual mode.
                self._tk_app.log_debug("One or more path fields are not None. Manual mode.")

                # Resolve the app path and args field names for the current platform
                app_path_field = "%s_path" % self._platform_name
                app_args_field = "%s_args" % self._platform_name

                if sw_entity[app_path_field] is None:
                    # manual mode but nothing to do for our os
                    self._tk_app.log_debug(
                        "No path defined for current platform (field %s) - skipping." % app_path_field
                    )
                    continue

                app_path = sw_entity[app_path_field]
                app_display_name = sw_entity["code"]
                app_args = sw_entity[app_args_field] or ""

                # get icon
                icon_path = self._extract_thumbnail(
                    sw_entity["type"],
                    sw_entity["id"],
                    sw_entity["image"]
                )

                # manual mode!
                self._manual_register(
                    engine_str,
                    dcc_versions,
                    app_group,
                    is_group_default,
                    app_display_name,
                    app_path,
                    app_args,
                    icon_path
                )

    def launch_from_path(self, path, version=None):
        """
        Entry point if you want to launch an app given a particular path.

        :param path: File path DCC should open after launch.
        :param version: (Optional) Specific version of DCC to launch.
        """
        # This functionality is not supported for Software entities.
        self._tk_app.log_error(
            "launch_from_path() is not supported by SoftwareEntityLauncher. "
            "Please register individual application launch commands in your "
            "Project's configuration to use this functionality."
        )

    def launch_from_path_and_context(self, path, context, version=None):
        """
        Entry point if you want to launch an app given a particular path
        and context.

        :param path: File path DCC should open after launch.
        :param context: Specific context to launch DCC with.
        :param version: (Optional) Specific version of DCC to launch.
        """
        # This functionality is not supported for Software entities.
        self._tk_app.log_error(
            "launch_from_path_and_context() is not supported by "
            "SoftwareEntityLauncher. Please register individual application "
            "launch commands in your Project's configuration to use this "
            "functionality."
        )

    def _get_sg_software_entities(self):
        """
        Retrieve a list of Software entities from Shotgun that
        are active for the current project and user.

        :returns: A list of shotgun software entity dictionaries
        """
        scan_all_projects = self._tk_app.get_setting("scan_all_projects") or False

        # Determine the information to retrieve from Shotgun
        # Use filters to retrieve Software entities that match specified
        # Project, HumanUser, and Group restrictions. The filter specification
        # is broken up to allow for empty Project and or HumanUser values in
        # the current context. The resolved filter can be found in the log
        # files with "debug_logging" toggled on.

        # First, make sure to only include active entries.
        sw_filters = [["sg_status_list", "is", "act"]]

<<<<<<< HEAD
        # If we've been asked to register all software, then we don't want to
        # filter anything out based on user or project restrictions.
        if not scan_all_projects:
            # Next handle Project restrictions. Always include Software entities
            # that have no Project restrictions.
            project_filters = [["sg_projects", "is", None]]
            current_project = self._tk_app.context.project
            if current_project:
                # If a Project is defined in the current context, retrieve
                # Software entities that have either no Project restrictions OR
                # include the context Project as a restriction.
                project_filters.append(
                    ["sg_projects", "in", current_project],
                )
                sw_filters.append({
                    "filter_operator": "or",
                    "filters": project_filters,
                })
            else:
                # If no context Project is defined, then only retrieve
                # Software entities that do not have any Project restrictions.
                sw_filters.extend(project_filters)
=======
        # Next handle Project restrictions. Always include Software entities
        # that have no Project restrictions.
        project_filters = [["projects", "is", None]]
        current_project = self._tk_app.context.project
        if current_project:
            # If a Project is defined in the current context, retrieve
            # Software entities that have either no Project restrictions OR
            # include the context Project as a restriction.
            project_filters.append(
                ["projects", "in", current_project],
            )
            sw_filters.append({
                "filter_operator": "or",
                "filters": project_filters,
            })
        else:
            # If no context Project is defined, then only retrieve
            # Software entities that do not have any Project restrictions.
            sw_filters.extend(project_filters)
>>>>>>> 059a0372

        # Now Group and User restrictions. Always retrieve Software entities
        # that have no Group or User restrictions.
        current_user = self._tk_app.context.user

        # No user restriction filter.
        user_group_filter = ["user_restrictions", "is", None]
        if current_user:
            # If a current User is defined, then retrieve Software
            # entities that either have A) no Group AND no User
            # restrictions OR B) current User is included in Group
            # OR User restrictions.
            sw_filters.append({
                "filter_operator": "or",
                "filters": [
                    user_group_filter,
                    {"filter_operator": "or",
                     "filters": [
                         ["user_restrictions", "in", current_user],
                         ["user_restrictions.Group.users", "in", current_user]
                     ]},
                ]
            })
        else:
            # If no User is defined, then only retrieve Software
            # entities that do not have any Group or User restrictions.
            sw_filters.append(user_group_filter)

        # The list of fields we need to retrieve in order to launch the app(s)
        # @todo: When the Software entity becomes native, these field names
        #        will need to be updated.
        # Expand Software field names that rely on the current platform
        sw_fields = [
            "code",
            "image",
            "engine",
            "version_names",
            "products",
            "group_name",
            "group_default",
            "linux_path",
            "mac_path",
            "windows_path",
            "linux_args",
            "mac_args",
            "windows_args",
        ]

        # Log the resolved filter.
        self._tk_app.log_debug(
            "Searching for Software entities matching filters:\n%s" %
            (pprint.pformat(sw_filters, indent=4),)
        )
        sw_entities = self._tk_app.shotgun.find("Software", sw_filters, sw_fields)
        if not sw_entities:
            # No Entities found matching filters, nothing to do.
            self._tk_app.log_info(
                "No matching Shotgun Software entities found."
            )
        else:
            self._tk_app.log_debug(
                "Got software data from Shotgun:\n%s" % pprint.pformat(sw_entities)
            )

        return sw_entities

    def _scan_for_software_and_register(self, engine_str, dcc_versions, dcc_products, group, is_group_default):
        """
        Scan for installed software and register commands for all entries detected.

        This will call toolkit core and request that the given engine performs a
        software scan, returning versions, constrained by the dcc_versions and
        dcc_products parameters.

        Each version returned is registered as a command. If is_group_default is set
        to True and multiple versions are detected, the one with the highest version
        number will be the one that gets registered as the default.

        :param str engine_str: Engine instance to request software scanning for
        :param list dcc_versions: List of dcc versions to constrain the
            search to or None or [] if no constraint.
        :param list dcc_products: List of dcc products to constrain the
            search to or None or [] if no constraint.
        :param str group: String to group registered commands by
        :param bool is_group_default: If true, make the highest version match found
            by the scan the default.
        """
        # No application path was specified, triggering "auto discovery" mode. Attempt to
        # find relevant application path(s) from the engine launcher.
        self._tk_app.log_debug("Attempting to auto discover software for %s." % engine_str)
        software_versions = self._scan_for_software(engine_str, dcc_versions, dcc_products)

        self._tk_app.log_debug("Scan detected %d software versions" % len(software_versions))

        # sort the entries so that the highest version appears first
        sorted_versions = self._sort_versions(
            [software_version.version for software_version in software_versions]
        )

        if len(sorted_versions) > 1 and is_group_default:
            # there is more than one match and we have requested that this is the
            # group default. In this case make the highest version the group default.
            self._tk_app.log_debug(
                "Multiple matches for the group default. Will use the highest version "
                "number as the default."
            )

        for software_version in software_versions:

            # figure out if this is the group default
            if is_group_default and (software_version.version == sorted_versions[0]):
                group_default = True
            else:
                group_default = False

            # Use the product name if no group is defined in the Software
            # entity entry. This allows for smart grouping default display in
            # engine UIs.
            group_name = group or software_version.product

            # perform the registration
            self._register_launch_command(
                software_version.display_name,
                software_version.icon,
                engine_str,
                software_version.path,
                " ".join(software_version.args or []),
                software_version.version,
                group_name,
                group_default,
            )

    def _manual_register(
        self, engine_str, dcc_versions, group, is_group_default,
        display_name, path, args, icon_path
    ):
        """
        Parse manual software definition given by input params and register
        one or more commands.

        :param str engine_str: Engine instance to associate launching with or
            None for an engine-less launch workflow.
        :param list dcc_versions: List of dcc versions to constrain the
            search to or None or [] if no constraint.
        :param str group: String to group registered commands by
        :param bool is_group_default: If true, make the highest version match found
            by the scan the default.
        :param display_name: The name to give to launch command(s). If dcc_versions
            contains more than one item, this should contain a {version} token.
        :param path: Path to launch. If dcc_versions
            contains more than one item, this should contain a {version} token.
        :param args: Launch arguments.
        :param icon_path: Path to an icon thumbnail on disk.
        """
        if dcc_versions:
            # Construct a command for each version.
            # Sort entries by version number
            sorted_versions = self._sort_versions(dcc_versions)

            if len(sorted_versions) > 1 and is_group_default:
                # there is more than one match and we have requested that this is the
                # group default. In this case make the highest version the group default.
                self._tk_app.log_debug(
                    "Multiple matches for the group default. Will use the highest version "
                    "number as the default."
                )

            for version in dcc_versions:

                # figure out if this is the group default
                if is_group_default and (version == sorted_versions[0]):
                    group_default = True
                else:
                    group_default = False

                # perform the registration
                self._register_launch_command(
                    display_name,
                    icon_path,
                    engine_str,
                    path,
                    args,
                    version,
                    group,
                    group_default,
                )

        else:
            # Construct a single, version-less command.
            self._register_launch_command(
                display_name,
                icon_path,
                engine_str,
                path,
                args,
                None,  # version
                group,
                is_group_default,
            )

    def _extract_thumbnail(self, entity_type, entity_id, sg_thumb_url):
        """
        Extracts the large size thumbnail from the given Shotgun entity.
        If no thumbnail can be found in Shotgun, a default one is returned.

        :param entity_type: The corresponding Shotgun entity type
        :param entity_id: The corresponding entity id
        :param sg_thumb_url: The thumbnail url for the given record
        :returns: path to local image
        """
        self._tk_app.log_debug(
            "Attempting to extract high res thumbnail from %s %s" % (entity_type, entity_id)
        )

        if sg_thumb_url is None:
            self._tk_app.log_debug("No thumbnail is set in Shotgun. Falling back on default.")
            # use the launch app icon
            return os.path.join(self._tk_app.disk_location, "icon_256.png")

        if not self._tk_app.engine.has_ui:
            self._tk_app.log_debug("Runtime environment does not have Qt. Skipping extraction.")
            # use the launch app icon
            return os.path.join(self._tk_app.disk_location, "icon_256.png")

        # all good to go - download the target icon

        # Import sgutils after ui has been confirmed because it has dependencies on Qt.
        shotgun_data = sgtk.platform.import_framework(
            "tk-framework-shotgunutils", "shotgun_data"
        )

        # Download the Software thumbnail source from Shotgun and cache for reuse.
        self._tk_app.log_debug("Downloading app icon from %s %s ..." % (entity_type, entity_id))

        icon_path = shotgun_data.ShotgunDataRetriever.download_thumbnail_source(
            entity_type,
            entity_id,
            self._tk_app
        )
        self._tk_app.log_debug("...download complete: %s" % icon_path)

        return icon_path

    def _scan_for_software(self, engine, versions, products):
        """
        Use the "auto discovery" feature of an engine launcher to scan the local
        environment for all related application paths. This information will in
        turn be used to construct launch commands for the current engine.

        :param str engine: Name of the Toolkit engine to construct a launcher for.
        :param list versions: Specific versions (as strings) to filter the auto
            discovery results by. If specified, launch commands will only be
            registered for executables that match one of the versions in the
            list, regardless of which executables were actually discovered.
        :param list products: Specific products (as strings) to filter the auto
            discovery results by. If specified, launch commands will only be
            registered for executables that match one of the products in the
            list, regardless of which exectuables were actually discovered.
            ex: Houdini FX, Houdini Apprentice, etc.

        :returns: List of SoftwareVersions related to the specified engine that meet the input
            requirements / restrictions.
        """
        # First try to construct the engine launcher for the specified engine.
        try:
            self._tk_app.log_debug("Initializing engine launcher for %s." % engine)
            engine_launcher = sgtk.platform.create_engine_launcher(
                self._tk_app.sgtk, self._tk_app.context, engine, versions, products
            )
            if not engine_launcher:
                self._tk_app.log_info(
                    "Toolkit engine %s does not support scanning for local DCC "
                    "applications." % engine
                )
                return []
        except Exception, e:
            self._tk_app.log_info(
                "Unable to construct engine launcher for %s. Cannot determine "
                "corresponding DCC application information:\n%s" % (engine, e)
            )
            return []

        # Next try to scan for available applications for this engine.
        try:
            self._tk_app.log_debug("Scanning for Toolkit engine %s local applications." % engine)
            software_versions = engine_launcher.scan_software()
        except Exception, e:
            self._tk_app.log_warning(
                "Caught unexpected error scanning for DCC applications corresponding "
                "to Toolkit engine %s:\n%s\n%s" % (engine, e, traceback.format_exc())
            )
            return []

        return software_versions<|MERGE_RESOLUTION|>--- conflicted
+++ resolved
@@ -203,7 +203,6 @@
         # First, make sure to only include active entries.
         sw_filters = [["sg_status_list", "is", "act"]]
 
-<<<<<<< HEAD
         # If we've been asked to register all software, then we don't want to
         # filter anything out based on user or project restrictions.
         if not scan_all_projects:
@@ -226,27 +225,6 @@
                 # If no context Project is defined, then only retrieve
                 # Software entities that do not have any Project restrictions.
                 sw_filters.extend(project_filters)
-=======
-        # Next handle Project restrictions. Always include Software entities
-        # that have no Project restrictions.
-        project_filters = [["projects", "is", None]]
-        current_project = self._tk_app.context.project
-        if current_project:
-            # If a Project is defined in the current context, retrieve
-            # Software entities that have either no Project restrictions OR
-            # include the context Project as a restriction.
-            project_filters.append(
-                ["projects", "in", current_project],
-            )
-            sw_filters.append({
-                "filter_operator": "or",
-                "filters": project_filters,
-            })
-        else:
-            # If no context Project is defined, then only retrieve
-            # Software entities that do not have any Project restrictions.
-            sw_filters.extend(project_filters)
->>>>>>> 059a0372
 
         # Now Group and User restrictions. Always retrieve Software entities
         # that have no Group or User restrictions.
