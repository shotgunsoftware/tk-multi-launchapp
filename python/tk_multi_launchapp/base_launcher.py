# Copyright (c) 2016 Shotgun Software Inc.
#
# CONFIDENTIAL AND PROPRIETARY
#
# This work is provided "AS IS" and subject to the Shotgun Pipeline Toolkit
# Source Code License included in this distribution package. See LICENSE.
# By accessing, using, copying or modifying this work you indicate your
# agreement to the Shotgun Pipeline Toolkit Source Code License. All rights
# not expressly granted therein are reserved by Shotgun Software Inc.

import os
import sys
if sys.version_info[0:2] >= (3, 10):
    from setuptools._distutils.version import LooseVersion
else:
    from distutils.version import LooseVersion

import sgtk
from sgtk import TankError
<<<<<<< HEAD
from sgtk.util import suppress_known_deprecation
=======
from sgtk.platform.qt import QtCore, QtGui
>>>>>>> a0edbd17

from .util import apply_version_to_setting, get_clean_version_string
from .util import clear_dll_directory, restore_dll_directory
from .prepare_apps import prepare_launch_for_engine


class BaseLauncher(object):
    """
    Functionality to register engine commands that launch DCC
    applications, as well as the business logic to perform the launch.
    Subclasses of this class are responsible for parsing the
    information required to launch an application from a variety
    of sources.
    """

    def __init__(self):
        """
        Initialize members
        """
        # Retrieve the TK Application from the current bundle
        self._tk_app = sgtk.platform.current_bundle()

        # Store the current platform value
        self._platform_name = (
            "linux"
            if sgtk.util.is_linux()
            else "mac"
            if sgtk.util.is_macos()
            else "windows"
        )

    def _register_launch_command(
        self,
        app_menu_name,
        app_icon,
        app_engine,
        app_path,
        app_args,
        version=None,
        group=None,
        group_default=True,
        software_entity=None,
        description=None,
    ):
        """
        Register a launch command with the current engine.

        Also handles replacement of {version} tokens.

        :param str app_menu_name: Menu name to display to launch this DCC. This is also
                                  used to construct the associated command name.
        :param str app_icon: Icon to display for this DCC
        :param str app_engine: The TK engine associated with the DCC to be launched
        :param str app_path: Full path name to the DCC. This may contain environment
                             variables and/or the locally supported {version}, {v0},
                             {v1}, ... variables
        :param str app_args: Args string to pass to the DCC at launch time
        :param str version: (Optional) Specific version of DCC to use.
        :param str group: (Optional) Group name this command belongs to. This value is
                          interpreted by the engine the command is registered with.
        :param bool group_default: (Optional) If this command is one of a group of commands,
                                   indicate whether to launch this command if the group is
                                   selected instead of an individual command. This value is
                                   also interpreted by the engine the command is registered with.
        :param int software_entity: (Optional) If set, this is the entity representing the software entity that
                                    is associated with this launch command.
        :param str description: (Optional) Custom description/tooltip to use.

        """
        # do the {version} replacement if needed
        icon = apply_version_to_setting(app_icon, version)
        menu_name = apply_version_to_setting(app_menu_name, version)

        if description is None:
            description = "Launches and initializes an application environment."

        # Resolve any env variables in the specified path to the application to launch.
        app_path = os.path.expandvars(apply_version_to_setting(app_path, version))

        # the command name mustn't contain spaces and funny chars, so sanitize it.
        # Also, should be nice for the shell engine.
        # "Launch NukeX..." -> launch_nukex
        command_name = menu_name.lower().replace(" ", "_")
        if command_name.endswith("..."):
            command_name = command_name[:-3]

        # special case! @todo: fix this.
        # this is to allow this app to be loaded for sg entities of
        # type publish but not show up on the Shotgun menu. The
        # launch_from_path() and launch_from_path_and_context()
        # methods for this app should be used for these environments
        # instead. These methods are normally accessed via a hook.
        skip_environments = [
            "shotgun_tankpublishedfile",
            "shotgun_publishedfile",
            "shotgun_version",
        ]
        if self._tk_app.engine.environment.get("name") not in skip_environments:
            properties = {
                "title": menu_name,
                "short_name": command_name,
                "description": description,
                "icon": icon,
                "group": group,
                "group_default": group_default,
                "engine_name": app_engine,
            }

            properties["software_entity_id"] = (
                software_entity.get("id") if software_entity else None
            )

            def launch_version(*args, **kwargs):
                self._launch_callback(
                    menu_name,
                    app_engine,
                    app_path,
                    app_args,
                    version,
                    *args,
                    software_entity=software_entity,
                    **kwargs
                )

            self._tk_app.log_debug(
                "Registering command %s to launch %s with args %s for engine %s"
                % (command_name, app_path, app_args, app_engine)
            )
            self._tk_app.engine.register_command(
                command_name, launch_version, properties
            )

    def _launch_app(
        self,
        menu_name,
        app_engine,
        app_path,
        app_args,
        context,
        version=None,
        file_to_open=None,
        software_entity=None,
    ):
        """
        Launches an application. No environment variable change is
        leaked to the outside world.

        :param menu_name: Menu name to display to launch this DCC. This is
                          also used to construct the associated command name.
        :param app_engine: The TK engine associated with the DCC to be launched
        :param app_path: Full path name to the DCC. This may contain environment
                         variables and/or the locally supported {version}, {v0},
                         {v1}, ... variables
        :param app_args: Args string to pass to the DCC at launch time
        :param context: Toolkit context to open the app in.
        :param version: (Optional) Version of the app to launch. Specifying
                        None means no {version} substitutions will take place.
        :param file_to_open: (Optional) File to open when the app launches.
        :param software_entity: (Optional) If set, this is the entity representing
                                the software entity that is associated with
                                this launch command.
        """
        try:
            # Clone the environment variables
            environ_clone = os.environ.copy()
            sys_path_clone = list(sys.path)

            # Get the executable path path and args. Adjust according to
            # the relevant engine.
            app_path = apply_version_to_setting(app_path, version)
            app_args = apply_version_to_setting(app_args, version)
            if app_engine:
                (prepped_path, prepped_args) = prepare_launch_for_engine(
                    app_engine, app_path, app_args, context, file_to_open
                )
                # QUESTION: Since *some* of the "prep" methods may modify
                # the app_path and app_args values (e.g. _prepare_flame_flare_launch),
                # should they be reset here like this?
                # (This is not what it does currently)
                app_path = prepped_path or app_path
                app_args = prepped_args or app_args

            version_string = get_clean_version_string(version)

            # run before launch hook
            self._tk_app.log_debug("Running before app launch hook...")
            self._tk_app.execute_hook(
                "hook_before_app_launch",
                app_path=app_path,
                app_args=app_args,
                version=version_string,
                engine_name=app_engine,
                software_entity=software_entity,
            )

            # Ticket 26741: Avoid having odd DLL loading issues on windows
            # Desktop PySide sets an explicit DLL path, which is getting
            # inherited by subprocess. The following undoes that to make
            # sure that apps depending on not having a DLL path are set
            # to work properly
            dll_directory_cache = clear_dll_directory()

            try:
                # Launch the application
                self._tk_app.log_debug(
                    "Launching executable '%s' with args '%s'" % (app_path, app_args)
                )
                result = self._tk_app.execute_hook(
                    "hook_app_launch",
                    app_path=app_path,
                    app_args=app_args,
                    version=version_string,
                    engine_name=app_engine,
                    software_entity=software_entity,
                )
                launch_cmd = result.get("command")
                return_code = result.get("return_code")
            finally:
                restore_dll_directory(dll_directory_cache)

            self._tk_app.log_debug("Hook tried to launch '%s'" % launch_cmd)
            if return_code != 0:
                # some special logic here to decide how to display failure feedback
                if app_engine == "tk-shotgun":
                    # for the shotgun engine, use the log info in order to
                    # get the proper html formatting
                    self._tk_app.log_info(
                        "<b>Failed to launch application!</b> "
                        "This is most likely because the path is not set correctly."
                        "The command that was used to attempt to launch is '%s'. "
                        "<br><br><a href='%s' target=_new>Click here</a> to learn "
                        "more about how to setup your app launch configuration."
                        % (launch_cmd, self._tk_app.HELP_DOC_URL)
                    )

                elif self._tk_app.engine.has_ui:
                    # got UI support. Launch dialog with nice message
                    from ..not_found_dialog import show_path_error_dialog

                    show_path_error_dialog(self._tk_app, launch_cmd)

                else:
                    # traditional non-ui environment without any html support.
                    self._tk_app.log_error(
                        "Failed to launch application! This is most likely because "
                        "the path is not set correctly. The command that was used "
                        "to attempt to launch is '%s'. To learn more about how to "
                        "set up your app launch configuration, see the following "
                        "documentation: %s" % (launch_cmd, self._tk_app.HELP_DOC_URL)
                    )

            else:
                # Emit a launched software metric
                try:
                    # Dedicated try/except block: we wouldn't want a metric-related
                    # exception to prevent execution of the remaining code.
                    engine = sgtk.platform.current_engine()
                    engine.log_metric("Launched Software")

                except Exception:
                    pass

                # Write an event log entry
                self._register_event_log(menu_name, app_engine, context, launch_cmd)
                # got UI support. Launch dialog with nice message
                if self._tk_app.engine.has_ui:
                    self.launch_indicator(app_path)

        except Exception as launch_app_error:
            msg = str(launch_app_error)
            if self._tk_app.engine.has_ui:
                from ..not_found_dialog import show_generic_error_dialog

                show_generic_error_dialog(self._tk_app, error_message=msg)
            else:
                self._tk_app.log_error(msg)

        finally:
            # Clear the original structures and add into them so
            # that users who did from os import environ and from
            # sys import path get the restored values.
            os.environ.clear()
            os.environ.update(environ_clone)
            del sys.path[:]
            sys.path.extend(sys_path_clone)

    def launch_indicator(self, app_path):
        """
        This displays a temporary frameless QDialog with an overlay
        widget embedded indicating that the command used to
        start the DCC was successfully executed.

        :param app_path: Full path name to the DCC. This may contain environment
                 variables and/or the locally supported {version}, {v0},
                 {v1}, ... variables
        """
        if self._tk_app.engine.has_ui:
            from ..launch_indicator_dialog import populate_launch_dialog

            wid, dial = populate_launch_dialog(self._tk_app)
            # Start spinner
            wid.start_progress()
            # Report progress
            splash_message = "Launching executable '%s'" % (app_path)
            wid.report_progress(0.00, splash_message)
            splash_msg = "Launched successfully"
            QtCore.QTimer.singleShot(
                7000,
                lambda: wid.report_progress(0.97, splash_msg),
            )
            # Hide the QDialog
            QtCore.QTimer.singleShot(10000, lambda: dial.reject())

    def _register_event_log(self, menu_name, app_engine, ctx, command_executed):
        """
        Writes an event log entry to the shotgun event log, informing
        about the app launch

        :param menu_name: Menu name displayed to launch a DCC.
        :param app_engine: The TK engine associated with the launched DCC.
        :param ctx: TK context DCC was launched with
        :param command_executed: Command (including args) that was used to
                                 launch the DCC.
        """
        meta = {}
        meta["core"] = self._tk_app.sgtk.version
        meta["engine"] = "%s %s" % (
            self._tk_app.engine.name,
            self._tk_app.engine.version,
        )
        meta["app"] = "%s %s" % (self._tk_app.name, self._tk_app.version)
        meta["launched_engine"] = app_engine
        meta["command"] = command_executed
        # In Python 3 and certain flavors of Python 2, the sys.platform value under Linux
        # can be linux2, linux3, linux4 or just linux, which is annoying.
        # This fixes the string for all platforms so the reported result
        # is consistent with the previous metrics we had.
        meta["platform"] = (
            "win32"
            if sgtk.util.is_windows()
            else "darwin"
            if sgtk.util.is_macos()
            else "linux2"
        )
        if ctx.task:
            meta["task"] = ctx.task["id"]
        desc = "%s %s: %s" % (self._tk_app.name, self._tk_app.version, menu_name)
        sgtk.util.create_event_log_entry(
            self._tk_app.sgtk, ctx, "Toolkit_App_Startup", desc, meta
        )

    def _launch_callback(
        self,
        menu_name,
        app_engine,
        app_path,
        app_args,
        version=None,
        file_to_open=None,
        software_entity=None,
    ):
        """
        Default method to launch DCC application command based on the current context.

        :param menu_name: Menu name displayed to launch this DCC.
        :param app_engine: The TK engine associated with the DCC to be launched.
        :param app_path: Full path to the DCC. May contain environment variables
                         and/or the locally supported {version}, {v0}, {v1}, ...
                         variables.
        :param app_args: Args string to pass to the DCC at launch time.
        :param version: (Optional) Specific version of DCC to launch. Used to
                        parse {version}, {v0}, {v1}, ... information from.
        :param software_entity: (Optional) If set, this is the entity representing
                                the software entity that is associated with
                                this launch command.
        """
        # Verify a Project is defined in the context.
        if self._tk_app.context.project is None:
            raise TankError(
                "Your context does not have a project defined. Cannot continue."
            )

        # Extract an entity type and id from the context.
        entity_type = self._tk_app.context.project["type"]
        entity_id = self._tk_app.context.project["id"]
        # if there is an entity then that takes precedence
        if self._tk_app.context.entity:
            entity_type = self._tk_app.context.entity["type"]
            entity_id = self._tk_app.context.entity["id"]
        # and if there is a task that is even better
        if self._tk_app.context.task:
            entity_type = self._tk_app.context.task["type"]
            entity_id = self._tk_app.context.task["id"]

        if len(self._tk_app.sgtk.roots) == 0:
            # configuration doesn't have any filesystem roots defined
            self._tk_app.log_debug(
                "Configuration does not have any filesystem roots defined. "
                "Skipping folder creation."
            )

        else:
            # Do the folder creation. If there is a specific defer keyword,
            # this takes precedence. Otherwise, use the engine name for the
            # DCC application by default.
            defer_keyword = self._tk_app.get_setting("defer_keyword") or app_engine
            try:
                self._tk_app.log_debug(
                    "Creating folders for %s %s. Defer keyword: '%s'"
                    % (entity_type, entity_id, defer_keyword)
                )
                self._tk_app.sgtk.create_filesystem_structure(
                    entity_type, entity_id, engine=defer_keyword
                )
            except sgtk.TankError as err:
                raise TankError(
                    "Could not create folders on disk. Error reported: %s" % err
                )

        # Launch the DCC
        self._launch_app(
            menu_name,
            app_engine,
            app_path,
            app_args,
            self._tk_app.context,
            version,
            file_to_open,
            software_entity,
        )

    def register_launch_commands(self):
        """
        Abstract method implemented by derived classes to
        envoke _register_launch_command()
        """
        raise NotImplementedError

    def launch_from_path(self, path, version=None):
        """
        Abstract method that can optionally be implemented by
        derived classes

        :param path: File path DCC should open after launch.
        :param version: (optional) Specific version of DCC
                        to launch.
        """
        raise NotImplementedError

    def launch_from_path_and_context(self, path, context, version=None):
        """
        Abstract method that can optionally be implemented by derived classes

        :param path: File path DCC should open after launch.
        :param context: Specific context to launch DCC with.
        :param version: (Optional) Specific version of DCC to launch.
        """
        raise NotImplementedError

    def _sort_versions(self, versions):
        """
        Uses standard python modules to determine how to sort arbitrary version numbers.
        A version number consists of a series of numbers, separated by either periods or
        strings of letters. When comparing version numbers, the numeric components will
        be compared numerically, and the alphabetic components lexically. For example:

            1.1 < 1.2 < 1.3
            1.2 < 1.2a < 1.2ab < 1.2b

        The input list of versions is not modified.

        :param list versions: List of version "numbers" (may be strings)
        :returns: List of sorted versions in descending order. The highest version is
                  at index 0.
        """
        # Cast the incoming version strings as LooseVersion instances to sort using
        # the LooseVersion.__cmp__ method.
        with suppress_known_deprecation():
            sort_versions = [LooseVersion(version) for version in versions]
            sort_versions.sort(reverse=True)

        # Convert the LooseVersions back to strings on return.
        return [str(version) for version in sort_versions]<|MERGE_RESOLUTION|>--- conflicted
+++ resolved
@@ -17,11 +17,8 @@
 
 import sgtk
 from sgtk import TankError
-<<<<<<< HEAD
 from sgtk.util import suppress_known_deprecation
-=======
 from sgtk.platform.qt import QtCore, QtGui
->>>>>>> a0edbd17
 
 from .util import apply_version_to_setting, get_clean_version_string
 from .util import clear_dll_directory, restore_dll_directory
