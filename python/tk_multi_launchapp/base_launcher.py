--- conflicted
+++ resolved
@@ -120,17 +120,14 @@
 
             def launch_version(*args, **kwargs):
                 self._launch_callback(
-<<<<<<< HEAD
                     menu_name,
                     app_engine,
                     app_path,
                     app_args,
                     version,
                     software_entity_id,
-                    *args, **kwargs
-=======
-                    menu_name, app_engine, app_path, app_args, version, *args, **kwargs
->>>>>>> 610c53a7
+                    *args,
+                    **kwargs
                 )
 
             self._tk_app.log_debug(
@@ -142,10 +139,6 @@
             )
 
     def _launch_app(
-<<<<<<< HEAD
-        self, menu_name, app_engine, app_path, app_args, context,
-        version=None, software_entity_id=None, file_to_open=None
-=======
         self,
         menu_name,
         app_engine,
@@ -153,8 +146,8 @@
         app_args,
         context,
         version=None,
+        software_entity_id=None
         file_to_open=None,
->>>>>>> 610c53a7
     ):
         """
         Launches an application. No environment variable change is
@@ -324,14 +317,9 @@
             self._tk_app.sgtk, ctx, "Toolkit_App_Startup", desc, meta
         )
 
-<<<<<<< HEAD
-    def _launch_callback(self, menu_name, app_engine, app_path, app_args, version=None,
-                         software_entity_id=None, file_to_open=None):
-=======
     def _launch_callback(
-        self, menu_name, app_engine, app_path, app_args, version=None, file_to_open=None
+        self, menu_name, app_engine, app_path, app_args, version=None, file_to_open=None, software_entity_id=None,
     ):
->>>>>>> 610c53a7
         """
         Default method to launch DCC application command based on the current context.
 
