--- conflicted
+++ resolved
@@ -23,14 +23,8 @@
     """
     Hook to set up the system prior to app launch.
     """
-<<<<<<< HEAD
-    
-    def execute(self, app_path, app_args, version, engine_name,
-                software_entity_id=None, **kwargs):
-=======
 
-    def execute(self, app_path, app_args, version, engine_name, **kwargs):
->>>>>>> 610c53a7
+    def execute(self, app_path, app_args, version, engine_name, software_entity_id=None, **kwargs):
         """
         The execute function of the hook will be called prior to starting the required application
 
